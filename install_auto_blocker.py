--- conflicted
+++ resolved
@@ -578,10 +578,4 @@
     return True
 
 if __name__ == '__main__':
-<<<<<<< HEAD
-    main()
-
-        
-=======
-    main()
->>>>>>> a8287368
+    main()